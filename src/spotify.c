/*
 * Copyright (C) 2016 Espen Jürgensen <espenjurgensen@gmail.com>
 *
 * Stiched together from libspotify examples
 *
 * This program is free software; you can redistribute it and/or modify
 * it under the terms of the GNU General Public License as published by
 * the Free Software Foundation; either version 2 of the License, or
 * (at your option) any later version.
 *
 * This program is distributed in the hope that it will be useful,
 * but WITHOUT ANY WARRANTY; without even the implied warranty of
 * MERCHANTABILITY or FITNESS FOR A PARTICULAR PURPOSE.  See the
 * GNU General Public License for more details.
 *
 * You should have received a copy of the GNU General Public License
 * along with this program; if not, write to the Free Software
 * Foundation, Inc., 59 Temple Place, Suite 330, Boston, MA  02111-1307  USA
 */

#ifdef HAVE_CONFIG_H
# include <config.h>
#endif

#include <stdio.h>
#include <stdlib.h>
#include <stdbool.h>
#include <stdint.h>
#include <fcntl.h>
#include <unistd.h>
#include <string.h>
#include <time.h>
#include <errno.h>
#include <sys/param.h>
#include <sys/types.h>
#include <sys/stat.h>
#include <sys/ioctl.h>
#include <sys/queue.h>
#include <time.h>
#include <pthread.h>
#ifdef HAVE_PTHREAD_NP_H
# include <pthread_np.h>
#endif

#include <dlfcn.h>
#include <libspotify/api.h>
#include <json.h>

#include "spotify.h"
#include "spotify_webapi.h"
#include "logger.h"
#include "misc.h"
#include "http.h"
#include "conffile.h"
#include "cache.h"
#include "commands.h"
#include "library.h"

/* TODO for the web api:
 * - UI should be prettier
 * - map "added_at" to time_added
 * - what to do about the lack of push?
 * - use the web api more, implement proper init
*/

/* A few words on our reloading sequence of saved tracks
 *
 *   1. libspotify will not tell us about the user's saved tracks when loading
 *      so we keep track of them with the special playlist spotify:savedtracks.
 *   2. spotify_login will copy all paths in spotify:savedtracks to a temporary
 *      spotify_reload_list before all Spotify items in the database get purged.
 *   3. when the connection to Spotify is established after login, we register
 *      all the paths with libspotify, and we also add them back to the
 *      spotify:savedtracks playlist - however, that's just for the
 *      playlistsitems table. Adding the items to the files table is done when
 *      libspotify calls back with metadata - see spotify_pending_process().
 *   4. if the user reloads saved tracks, we first clear all items in the
 *      playlist, then add those back that are returned from the web api, and
 *      then use our normal cleanup of stray files to tidy db and cache.
 */

// How long to wait for audio (in sec) before giving up
#define SPOTIFY_TIMEOUT 20
// How long to wait for artwork (in sec) before giving up
#define SPOTIFY_ARTWORK_TIMEOUT 3
// An upper limit on sequential requests to Spotify's web api
// - each request will return 50 objects (tracks)
#define SPOTIFY_WEB_REQUESTS_MAX 20

/* --- Types --- */
typedef struct audio_fifo_data
{
  TAILQ_ENTRY(audio_fifo_data) link;
  int nsamples;
  int16_t samples[0];
} audio_fifo_data_t;

typedef struct audio_fifo
{
  TAILQ_HEAD(, audio_fifo_data) q;
  int qlen;
  int fullcount;
  pthread_mutex_t mutex;
  pthread_cond_t cond;
} audio_fifo_t;

enum spotify_state
{
  SPOTIFY_STATE_INACTIVE,
  SPOTIFY_STATE_WAIT,
  SPOTIFY_STATE_PLAYING,
  SPOTIFY_STATE_PAUSED,
  SPOTIFY_STATE_STOPPING,
  SPOTIFY_STATE_STOPPED,
};

struct audio_get_param
{
  struct evbuffer *evbuf;
  int wanted;
};

struct artwork_get_param
{
  struct evbuffer *evbuf;
  char *path;
  int max_w;
  int max_h;

  sp_image *image;
  pthread_mutex_t mutex;
  pthread_cond_t cond;
  int is_loaded;
};

/* --- Globals --- */
// Spotify thread
static pthread_t tid_spotify;

// Used to make sure no login is attempted before the logout cb from Spotify
static pthread_mutex_t login_lck;
static pthread_cond_t login_cond;

// Event base, pipes and events
struct event_base *evbase_spotify;
static int g_notify_pipe[2];
static struct event *g_notifyev;

static struct commands_base *cmdbase;

// The session handle
static sp_session *g_sess;
// The library handle
static void *g_libhandle;
// The state telling us what the thread is currently doing
static enum spotify_state g_state;
// The base playlist id for all Spotify playlists in the db
static int spotify_base_plid;
// Flag telling us if access to the web api was granted
static bool spotify_access_token_valid;
// The base playlist id for Spotify saved tracks in the db
static int spotify_saved_plid;

// Flag to avoid triggering playlist change events while the (re)scan is running
static bool scanning;

// Audio fifo
static audio_fifo_t *g_audio_fifo;

/**
 * The application key is specific to forked-daapd, and allows Spotify
 * to produce statistics on how their service is used.
 */
const uint8_t g_appkey[] = {
	0x01, 0xC6, 0x9D, 0x18, 0xA4, 0xF7, 0x79, 0x12, 0x43, 0x55, 0x0F, 0xAD, 0xBF, 0x23, 0x23, 0x10,
	0x2E, 0x51, 0x46, 0x8F, 0x06, 0x3D, 0xEE, 0xC3, 0xF0, 0x2A, 0x5D, 0x8E, 0x72, 0x35, 0xD1, 0x21,
	0x44, 0xE3, 0x19, 0x80, 0xED, 0xD5, 0xAD, 0xE6, 0xE1, 0xDD, 0xBE, 0xCB, 0xA9, 0x84, 0xBD, 0xC2,
	0xAF, 0xB1, 0xF2, 0xD5, 0x87, 0xFC, 0x35, 0xD6, 0x1C, 0x5F, 0x5B, 0x76, 0x38, 0x1D, 0x6E, 0x49,
	0x6D, 0x85, 0x15, 0xCD, 0x38, 0x14, 0xD6, 0xB8, 0xFE, 0x05, 0x0A, 0xAC, 0x9B, 0x31, 0xD1, 0xC0,
	0xAF, 0x16, 0x78, 0x48, 0x49, 0x27, 0x41, 0xCA, 0xAF, 0x07, 0xEC, 0x10, 0x5D, 0x19, 0x43, 0x2E,
	0x84, 0xEB, 0x43, 0x5D, 0x4B, 0xBF, 0xD0, 0x5C, 0xDF, 0x3D, 0x12, 0x6D, 0x1C, 0x76, 0x4E, 0x9F,
	0xBF, 0x14, 0xC9, 0x46, 0x95, 0x99, 0x32, 0x6A, 0xC2, 0xF1, 0x89, 0xA4, 0xB3, 0xF3, 0xA0, 0xEB,
	0xDA, 0x84, 0x67, 0x27, 0x07, 0x1F, 0xF6, 0x19, 0xAC, 0xF1, 0xB8, 0xB6, 0xCF, 0xAB, 0xF8, 0x0A,
	0xEE, 0x4D, 0xAC, 0xC2, 0x39, 0x63, 0x50, 0x13, 0x7B, 0x51, 0x3A, 0x50, 0xE0, 0x03, 0x6E, 0xB7,
	0x17, 0xEE, 0x58, 0xCE, 0xF8, 0x15, 0x3C, 0x70, 0xDE, 0xE6, 0xEB, 0xE6, 0xD4, 0x2C, 0x27, 0xB9,
	0xCA, 0x15, 0xCE, 0x2E, 0x31, 0x54, 0xF5, 0x0A, 0x98, 0x8D, 0x78, 0xE5, 0xB6, 0xF8, 0xE4, 0x62,
	0x43, 0xAA, 0x37, 0x93, 0xFF, 0xE3, 0xAB, 0x17, 0xC5, 0x81, 0x4F, 0xFD, 0xF1, 0x84, 0xE1, 0x8A,
	0x99, 0xB0, 0x1D, 0x85, 0x80, 0xA2, 0x49, 0x35, 0x8D, 0xDD, 0xBC, 0x74, 0x0B, 0xBA, 0x33, 0x5B,
	0xD5, 0x7A, 0xB9, 0x2F, 0x9B, 0x24, 0xA5, 0xAB, 0xF6, 0x1E, 0xE3, 0xA3, 0xA8, 0x0D, 0x1E, 0x48,
	0xF7, 0xDB, 0xE2, 0x54, 0x65, 0x43, 0xA6, 0xD3, 0x3F, 0x2C, 0x9B, 0x13, 0x9A, 0xBE, 0x0F, 0x4D,
	0x51, 0xC3, 0x73, 0xA5, 0xFE, 0xFC, 0x93, 0x12, 0xEF, 0x9C, 0x4D, 0x68, 0xE3, 0xDA, 0x52, 0x67,
	0x28, 0x41, 0x17, 0x22, 0x3E, 0x33, 0xB0, 0x3A, 0xFB, 0x44, 0xB0, 0x2E, 0xA6, 0xD2, 0x95, 0xC0,
	0x9A, 0xBA, 0x32, 0xA3, 0xC5, 0xFE, 0x86, 0x5D, 0xC8, 0xBB, 0xB5, 0xDE, 0x92, 0x8C, 0x7D, 0xE4,
	0x03, 0xD4, 0xF9, 0xAE, 0x41, 0xE3, 0xBD, 0x35, 0x4B, 0x94, 0x27, 0xE0, 0x12, 0x21, 0x46, 0xE9,
	0x09,
};

// This section defines and assigns function pointers to the libspotify functions
// The arguments and return values must be in sync with the spotify api
// Please scroll through the ugliness which follows

typedef const char*  (*fptr_sp_error_message_t)(sp_error error);

typedef sp_error     (*fptr_sp_session_create_t)(const sp_session_config *config, sp_session **sess);
typedef sp_error     (*fptr_sp_session_release_t)(sp_session *sess);
typedef sp_error     (*fptr_sp_session_login_t)(sp_session *session, const char *username, const char *password, bool remember_me, const char *blob);
typedef sp_error     (*fptr_sp_session_relogin_t)(sp_session *session);
typedef sp_error     (*fptr_sp_session_logout_t)(sp_session *session);
typedef sp_error     (*fptr_sp_session_process_events_t)(sp_session *session, int *next_timeout);
typedef sp_playlist* (*fptr_sp_session_starred_create_t)(sp_session *session);
typedef sp_playlistcontainer* (*fptr_sp_session_playlistcontainer_t)(sp_session *session);
typedef sp_error     (*fptr_sp_session_player_load_t)(sp_session *session, sp_track *track);
typedef sp_error     (*fptr_sp_session_player_unload_t)(sp_session *session);
typedef sp_error     (*fptr_sp_session_player_play_t)(sp_session *session, bool play);
typedef sp_error     (*fptr_sp_session_player_seek_t)(sp_session *session, int offset);
typedef sp_connectionstate (*fptr_sp_session_connectionstate_t)(sp_session *session);
typedef sp_error     (*fptr_sp_session_preferred_bitrate_t)(sp_session *session, sp_bitrate bitrate);

typedef sp_error     (*fptr_sp_playlistcontainer_add_callbacks_t)(sp_playlistcontainer *pc, sp_playlistcontainer_callbacks *callbacks, void *userdata);
typedef int          (*fptr_sp_playlistcontainer_num_playlists_t)(sp_playlistcontainer *pc);
typedef sp_playlist* (*fptr_sp_playlistcontainer_playlist_t)(sp_playlistcontainer *pc, int index);

typedef sp_error     (*fptr_sp_playlist_add_callbacks_t)(sp_playlist *playlist, sp_playlist_callbacks *callbacks, void *userdata);
typedef const char*  (*fptr_sp_playlist_name_t)(sp_playlist *playlist);
typedef sp_error     (*fptr_sp_playlist_remove_callbacks_t)(sp_playlist *playlist, sp_playlist_callbacks *callbacks, void *userdata);
typedef int          (*fptr_sp_playlist_num_tracks_t)(sp_playlist *playlist);
typedef sp_track*    (*fptr_sp_playlist_track_t)(sp_playlist *playlist, int index);
typedef bool         (*fptr_sp_playlist_is_loaded_t)(sp_playlist *playlist);
typedef int          (*fptr_sp_playlist_track_create_time_t)(sp_playlist *playlist, int index);
typedef sp_user*     (*fptr_sp_playlist_owner_t)(sp_playlist *playlist);

typedef sp_error     (*fptr_sp_track_error_t)(sp_track *track);
typedef bool         (*fptr_sp_track_is_loaded_t)(sp_track *track);
typedef const char*  (*fptr_sp_track_name_t)(sp_track *track);
typedef int          (*fptr_sp_track_duration_t)(sp_track *track);
typedef int          (*fptr_sp_track_index_t)(sp_track *track);
typedef int          (*fptr_sp_track_disc_t)(sp_track *track);
typedef sp_album*    (*fptr_sp_track_album_t)(sp_track *track);
typedef sp_track_availability (*fptr_sp_track_get_availability_t)(sp_session *session, sp_track *track);
typedef bool         (*fptr_sp_track_is_starred_t)(sp_session *session, sp_track *track);

typedef sp_link*     (*fptr_sp_link_create_from_playlist_t)(sp_playlist *playlist);
typedef sp_link*     (*fptr_sp_link_create_from_track_t)(sp_track *track, int offset);
typedef sp_link*     (*fptr_sp_link_create_from_string_t)(const char *link);
typedef int          (*fptr_sp_link_as_string_t)(sp_link *link, char *buffer, int buffer_size);
typedef sp_track*    (*fptr_sp_link_as_track_t)(sp_link *link);
typedef sp_error     (*fptr_sp_link_release_t)(sp_link *link);

typedef const char*  (*fptr_sp_album_name_t)(sp_album *album);
typedef sp_artist*   (*fptr_sp_album_artist_t)(sp_album *album);
typedef int          (*fptr_sp_album_year_t)(sp_album *album);
typedef sp_albumtype (*fptr_sp_album_type_t)(sp_album *album);
typedef const byte*  (*fptr_sp_album_cover_t)(sp_album *album, sp_image_size size);

typedef const char*  (*fptr_sp_artist_name_t)(sp_artist *artist);

typedef sp_image*    (*fptr_sp_image_create_t)(sp_session *session, const byte image_id[20]);
typedef bool         (*fptr_sp_image_is_loaded_t)(sp_image *image);
typedef sp_error     (*fptr_sp_image_error_t)(sp_image *image);
typedef sp_imageformat (*fptr_sp_image_format_t)(sp_image *image);
typedef const void*  (*fptr_sp_image_data_t)(sp_image *image, size_t *data_size);
typedef sp_error     (*fptr_sp_image_release_t)(sp_image *image);
typedef sp_error     (*fptr_sp_image_add_load_callback_t)(sp_image *image, image_loaded_cb *callback, void *userdata);
typedef sp_error     (*fptr_sp_image_remove_load_callback_t)(sp_image *image, image_loaded_cb *callback, void *userdata);

typedef const char*  (*fptr_sp_user_display_name_t)(sp_user *user);
typedef const char*  (*fptr_sp_user_canonical_name_t)(sp_user *user);

/* Define actual function pointers */
fptr_sp_error_message_t fptr_sp_error_message;

fptr_sp_session_create_t fptr_sp_session_create;
fptr_sp_session_release_t fptr_sp_session_release;
fptr_sp_session_login_t fptr_sp_session_login;
fptr_sp_session_relogin_t fptr_sp_session_relogin;
fptr_sp_session_logout_t fptr_sp_session_logout;
fptr_sp_session_starred_create_t fptr_sp_session_starred_create;
fptr_sp_session_playlistcontainer_t fptr_sp_session_playlistcontainer;
fptr_sp_session_process_events_t fptr_sp_session_process_events;
fptr_sp_session_player_load_t fptr_sp_session_player_load;
fptr_sp_session_player_unload_t fptr_sp_session_player_unload;
fptr_sp_session_player_play_t fptr_sp_session_player_play;
fptr_sp_session_player_seek_t fptr_sp_session_player_seek;
fptr_sp_session_connectionstate_t fptr_sp_session_connectionstate;
fptr_sp_session_preferred_bitrate_t fptr_sp_session_preferred_bitrate;

fptr_sp_playlistcontainer_add_callbacks_t fptr_sp_playlistcontainer_add_callbacks;
fptr_sp_playlistcontainer_num_playlists_t fptr_sp_playlistcontainer_num_playlists;
fptr_sp_playlistcontainer_playlist_t fptr_sp_playlistcontainer_playlist;

fptr_sp_playlist_add_callbacks_t fptr_sp_playlist_add_callbacks;
fptr_sp_playlist_name_t fptr_sp_playlist_name;
fptr_sp_playlist_remove_callbacks_t fptr_sp_playlist_remove_callbacks;
fptr_sp_playlist_num_tracks_t fptr_sp_playlist_num_tracks;
fptr_sp_playlist_track_t fptr_sp_playlist_track;
fptr_sp_playlist_is_loaded_t fptr_sp_playlist_is_loaded;
fptr_sp_playlist_track_create_time_t fptr_sp_playlist_track_create_time;
fptr_sp_playlist_owner_t fptr_sp_playlist_owner;

fptr_sp_track_error_t fptr_sp_track_error;
fptr_sp_track_is_loaded_t fptr_sp_track_is_loaded;
fptr_sp_track_name_t fptr_sp_track_name;
fptr_sp_track_duration_t fptr_sp_track_duration;
fptr_sp_track_index_t fptr_sp_track_index;
fptr_sp_track_disc_t fptr_sp_track_disc;
fptr_sp_track_album_t fptr_sp_track_album;
fptr_sp_track_get_availability_t fptr_sp_track_get_availability;
fptr_sp_track_is_starred_t fptr_sp_track_is_starred;

fptr_sp_link_create_from_playlist_t fptr_sp_link_create_from_playlist;
fptr_sp_link_create_from_track_t fptr_sp_link_create_from_track;
fptr_sp_link_create_from_string_t fptr_sp_link_create_from_string;
fptr_sp_link_as_string_t fptr_sp_link_as_string;
fptr_sp_link_as_track_t fptr_sp_link_as_track;
fptr_sp_link_release_t fptr_sp_link_release;

fptr_sp_album_name_t fptr_sp_album_name;
fptr_sp_album_artist_t fptr_sp_album_artist;
fptr_sp_album_year_t fptr_sp_album_year;
fptr_sp_album_type_t fptr_sp_album_type;
fptr_sp_album_cover_t fptr_sp_album_cover;

fptr_sp_artist_name_t fptr_sp_artist_name;

fptr_sp_image_create_t fptr_sp_image_create;
fptr_sp_image_is_loaded_t fptr_sp_image_is_loaded;
fptr_sp_image_error_t fptr_sp_image_error;
fptr_sp_image_format_t fptr_sp_image_format;
fptr_sp_image_data_t fptr_sp_image_data;
fptr_sp_image_release_t fptr_sp_image_release;
fptr_sp_image_add_load_callback_t fptr_sp_image_add_load_callback;
fptr_sp_image_remove_load_callback_t fptr_sp_image_remove_load_callback;

fptr_sp_user_display_name_t fptr_sp_user_display_name;
fptr_sp_user_canonical_name_t fptr_sp_user_canonical_name;

/* Assign function pointers to libspotify symbol */
static int
fptr_assign_all()
{
  void *h;
  char *err;
  int ret;

  h = g_libhandle;

  // The following is non-ISO compliant
  ret = (fptr_sp_error_message = dlsym(h, "sp_error_message"))
   && (fptr_sp_session_create = dlsym(h, "sp_session_create"))
   && (fptr_sp_session_release = dlsym(h, "sp_session_release"))
   && (fptr_sp_session_login = dlsym(h, "sp_session_login"))
   && (fptr_sp_session_relogin = dlsym(h, "sp_session_relogin"))
   && (fptr_sp_session_logout = dlsym(h, "sp_session_logout"))
   && (fptr_sp_session_playlistcontainer = dlsym(h, "sp_session_playlistcontainer"))
   && (fptr_sp_session_process_events = dlsym(h, "sp_session_process_events"))
   && (fptr_sp_session_player_load = dlsym(h, "sp_session_player_load"))
   && (fptr_sp_session_player_unload = dlsym(h, "sp_session_player_unload"))
   && (fptr_sp_session_player_play = dlsym(h, "sp_session_player_play"))
   && (fptr_sp_session_player_seek = dlsym(h, "sp_session_player_seek"))
   && (fptr_sp_session_connectionstate = dlsym(h, "sp_session_connectionstate"))
   && (fptr_sp_session_preferred_bitrate = dlsym(h, "sp_session_preferred_bitrate"))
   && (fptr_sp_playlistcontainer_add_callbacks = dlsym(h, "sp_playlistcontainer_add_callbacks"))
   && (fptr_sp_playlistcontainer_num_playlists = dlsym(h, "sp_playlistcontainer_num_playlists"))
   && (fptr_sp_session_starred_create = dlsym(h, "sp_session_starred_create"))
   && (fptr_sp_playlistcontainer_playlist = dlsym(h, "sp_playlistcontainer_playlist"))
   && (fptr_sp_playlist_add_callbacks = dlsym(h, "sp_playlist_add_callbacks"))
   && (fptr_sp_playlist_name = dlsym(h, "sp_playlist_name"))
   && (fptr_sp_playlist_remove_callbacks = dlsym(h, "sp_playlist_remove_callbacks"))
   && (fptr_sp_playlist_num_tracks = dlsym(h, "sp_playlist_num_tracks"))
   && (fptr_sp_playlist_track = dlsym(h, "sp_playlist_track"))
   && (fptr_sp_playlist_is_loaded = dlsym(h, "sp_playlist_is_loaded"))
   && (fptr_sp_playlist_track_create_time = dlsym(h, "sp_playlist_track_create_time"))
   && (fptr_sp_playlist_owner = dlsym(h, "sp_playlist_owner"))
   && (fptr_sp_track_error = dlsym(h, "sp_track_error"))
   && (fptr_sp_track_is_loaded = dlsym(h, "sp_track_is_loaded"))
   && (fptr_sp_track_name = dlsym(h, "sp_track_name"))
   && (fptr_sp_track_duration = dlsym(h, "sp_track_duration"))
   && (fptr_sp_track_index = dlsym(h, "sp_track_index"))
   && (fptr_sp_track_disc = dlsym(h, "sp_track_disc"))
   && (fptr_sp_track_album = dlsym(h, "sp_track_album"))
   && (fptr_sp_track_get_availability = dlsym(h, "sp_track_get_availability"))
   && (fptr_sp_track_is_starred = dlsym(h, "sp_track_is_starred"))
   && (fptr_sp_link_create_from_playlist = dlsym(h, "sp_link_create_from_playlist"))
   && (fptr_sp_link_create_from_track = dlsym(h, "sp_link_create_from_track"))
   && (fptr_sp_link_create_from_string = dlsym(h, "sp_link_create_from_string"))
   && (fptr_sp_link_as_string = dlsym(h, "sp_link_as_string"))
   && (fptr_sp_link_as_track = dlsym(h, "sp_link_as_track"))
   && (fptr_sp_link_release = dlsym(h, "sp_link_release"))
   && (fptr_sp_album_name = dlsym(h, "sp_album_name"))
   && (fptr_sp_album_artist = dlsym(h, "sp_album_artist"))
   && (fptr_sp_album_year = dlsym(h, "sp_album_year"))
   && (fptr_sp_album_type = dlsym(h, "sp_album_type"))
   && (fptr_sp_album_cover = dlsym(h, "sp_album_cover"))
   && (fptr_sp_artist_name = dlsym(h, "sp_artist_name"))
   && (fptr_sp_image_create = dlsym(h, "sp_image_create"))
   && (fptr_sp_image_is_loaded = dlsym(h, "sp_image_is_loaded"))
   && (fptr_sp_image_error = dlsym(h, "sp_image_error"))
   && (fptr_sp_image_format = dlsym(h, "sp_image_format"))
   && (fptr_sp_image_data = dlsym(h, "sp_image_data"))
   && (fptr_sp_image_release = dlsym(h, "sp_image_release"))
   && (fptr_sp_image_add_load_callback = dlsym(h, "sp_image_add_load_callback"))
   && (fptr_sp_image_remove_load_callback = dlsym(h, "sp_image_remove_load_callback"))
   && (fptr_sp_user_display_name = dlsym(h, "sp_user_display_name"))
   && (fptr_sp_user_canonical_name = dlsym(h, "sp_user_canonical_name"))
   ;

  err = dlerror();

  if (ret && !err)
    return ret;
  else if (err)
    DPRINTF(E_LOG, L_SPOTIFY, "Assignment error (%d): %s\n", ret, err);
  else
    DPRINTF(E_LOG, L_SPOTIFY, "Unknown assignment error (%d)\n", ret);

  return -1;
}
// End of ugly part


static enum command_state
webapi_scan(void *arg, int *ret);
static enum command_state
webapi_pl_save(void *arg, int *ret);
static enum command_state
webapi_pl_remove(void *arg, int *ret);

/* ------------------------------- MISC HELPERS ---------------------------- */

static int
spotify_file_read(char *path, char **username, char **password)
{
  FILE *fp;
  char *u;
  char *p;
  char buf[256];
  int len;

  fp = fopen(path, "rb");
  if (!fp)
    {
      DPRINTF(E_LOG, L_SPOTIFY, "Could not open Spotify credentials file %s: %s\n", path, strerror(errno));
      return -1;
    }

  u = fgets(buf, sizeof(buf), fp);
  if (!u)
    {
      DPRINTF(E_LOG, L_SPOTIFY, "Empty Spotify credentials file %s\n", path);

      fclose(fp);
      return -1;
    }

  len = strlen(u);
  if (buf[len - 1] != '\n')
    {
      DPRINTF(E_LOG, L_SPOTIFY, "Invalid Spotify credentials file %s: username name too long or missing password\n", path);

      fclose(fp);
      return -1;
    }

  while (len)
    {
      if ((buf[len - 1] == '\r') || (buf[len - 1] == '\n'))
	{
	  buf[len - 1] = '\0';
	  len--;
	}
      else
	break;
    }

  if (!len)
    {
      DPRINTF(E_LOG, L_SPOTIFY, "Invalid Spotify credentials file %s: empty line where username expected\n", path);

      fclose(fp);
      return -1;
    }

  u = strdup(buf);
  if (!u)
    {
      DPRINTF(E_LOG, L_SPOTIFY, "Out of memory for username while reading %s\n", path);

      fclose(fp);
      return -1;
    }

  p = fgets(buf, sizeof(buf), fp);
  fclose(fp);
  if (!p)
    {
      DPRINTF(E_LOG, L_SPOTIFY, "Invalid Spotify credentials file %s: no password\n", path);

      free(u);
      return -1;
    }

  len = strlen(p);

  while (len)
    {
      if ((buf[len - 1] == '\r') || (buf[len - 1] == '\n'))
	{
	  buf[len - 1] = '\0';
	  len--;
	}
      else
	break;
    }

  p = strdup(buf);
  if (!p)
    {
      DPRINTF(E_LOG, L_SPOTIFY, "Out of memory for password while reading %s\n", path);

      free(u);
      return -1;
    }

  DPRINTF(E_LOG, L_SPOTIFY, "Spotify credentials file OK, logging in with username %s\n", u);

  *username = u;
  *password = p;

  return 0;
}


/* --------------------------  PLAYLIST HELPERS    ------------------------- */
/*            Should only be called from within the spotify thread           */

static int
spotify_metadata_get(sp_track *track, struct media_file_info *mfi, const char *pltitle, int time_added)
{
  cfg_t *spotify_cfg;
  bool artist_override;
  bool album_override;
  sp_album *album;
  sp_artist *artist;
  sp_albumtype albumtype;
  bool starred;
  int compilation;
  char *albumname;

  spotify_cfg = cfg_getsec(cfg, "spotify");
  artist_override = cfg_getbool(spotify_cfg, "artist_override");
  album_override = cfg_getbool(spotify_cfg, "album_override");

  album = fptr_sp_track_album(track);
  if (!album)
    return -1;

  artist = fptr_sp_album_artist(album);
  if (!artist)
    return -1;

  albumtype = fptr_sp_album_type(album);
  starred = fptr_sp_track_is_starred(g_sess, track);

  /*
   * Treat album as compilation if one of the following conditions is true:
   * - spotfy album type is compilation
   * - artist_override in config is set to true and track is not part of the starred playlist
   * - starred_artist_override in config is set to true and track is part of the starred playlist
   */
  compilation = ((albumtype == SP_ALBUMTYPE_COMPILATION)
		  || artist_override);

  if (album_override && pltitle)
    albumname = strdup(pltitle);
  else
    albumname = strdup(fptr_sp_album_name(album));

  mfi->title       = strdup(fptr_sp_track_name(track));
  mfi->album       = albumname;
  mfi->artist      = strdup(fptr_sp_artist_name(artist));
  mfi->year        = fptr_sp_album_year(album);
  mfi->song_length = fptr_sp_track_duration(track);
  mfi->track       = fptr_sp_track_index(track);
  mfi->disc        = fptr_sp_track_disc(track);
  mfi->compilation = compilation;
  mfi->artwork     = ARTWORK_SPOTIFY;
  mfi->type        = strdup("spotify");
  mfi->codectype   = strdup("wav");
  mfi->description = strdup("Spotify audio");
  mfi->time_added  = time_added;

  DPRINTF(E_SPAM, L_SPOTIFY, "Metadata for track:\n"
      "Title:       %s\n"
      "Album:       %s\n"
      "Artist:      %s\n"
      "Year:        %u\n"
      "Track:       %u\n"
      "Disc:        %u\n"
      "Compilation: %d\n"
      "Starred:     %d\n",
      mfi->title,
      mfi->album,
      mfi->artist,
      mfi->year,
      mfi->track,
      mfi->disc,
      mfi->compilation,
      starred);

  return 0;
}

/*
 * Returns the directory id for /spotify:/<artist>/<album>, if the directory (or the parent
 * directories) does not yet exist, they will be created.
 * If an error occured the return value is -1.
 *
 * @return directory id for the given artist/album directory
 */
static int
prepare_directories(const char *artist, const char *album)
{
  int dir_id;
  char virtual_path[PATH_MAX];
  int ret;

  ret = snprintf(virtual_path, sizeof(virtual_path), "/spotify:/%s", artist);
  if ((ret < 0) || (ret >= sizeof(virtual_path)))
    {
      DPRINTF(E_LOG, L_SPOTIFY, "Virtual path exceeds PATH_MAX (/spotify:/%s)\n", artist);
      return -1;
    }
  dir_id = db_directory_addorupdate(virtual_path, 0, DIR_SPOTIFY);
  if (dir_id <= 0)
    {
      DPRINTF(E_LOG, L_SPOTIFY, "Could not add or update directory '%s'\n", virtual_path);
      return -1;
    }
  ret = snprintf(virtual_path, sizeof(virtual_path), "/spotify:/%s/%s", artist, album);
  if ((ret < 0) || (ret >= sizeof(virtual_path)))
    {
      DPRINTF(E_LOG, L_SPOTIFY, "Virtual path exceeds PATH_MAX (/spotify:/%s/%s)\n", artist, album);
      return -1;
    }
  dir_id = db_directory_addorupdate(virtual_path, 0, dir_id);
  if (dir_id <= 0)
    {
      DPRINTF(E_LOG, L_SPOTIFY, "Could not add or update directory '%s'\n", virtual_path);
      return -1;
    }

  return dir_id;
}

static int
spotify_track_save(int plid, sp_track *track, const char *pltitle, int time_added)
{
  struct media_file_info mfi;
  sp_link *link;
  char url[1024];
  int ret;
  int dir_id;


  if (!fptr_sp_track_is_loaded(track))
    {
      DPRINTF(E_LOG, L_SPOTIFY, "Track appears to no longer have the proper status\n");
      return -1;
    }

  if (fptr_sp_track_get_availability(g_sess, track) != SP_TRACK_AVAILABILITY_AVAILABLE)
    {
      DPRINTF(E_LOG, L_SPOTIFY, "Track not available for playback: '%s'\n", fptr_sp_track_name(track));
      return 0;
    }

  link = fptr_sp_link_create_from_track(track, 0);
  if (!link)
    {
      DPRINTF(E_LOG, L_SPOTIFY, "Could not create link for track: '%s'\n", fptr_sp_track_name(track));
      return -1;
    }

  ret = fptr_sp_link_as_string(link, url, sizeof(url));
  if (ret == sizeof(url))
    {
      DPRINTF(E_DBG, L_SPOTIFY, "Spotify link truncated: '%s'\n", url);
    }
  fptr_sp_link_release(link);

  /* Add to playlistitems table */
  if (plid)
    {
      ret = db_pl_add_item_bypath(plid, url);
      if (ret < 0)
	{
	  DPRINTF(E_LOG, L_SPOTIFY, "Could not save playlist item: '%s'\n", url);
	  return -1;
	}
    }

  memset(&mfi, 0, sizeof(struct media_file_info));

  ret = spotify_metadata_get(track, &mfi, pltitle, time_added);
  if (ret < 0)
    {
      DPRINTF(E_LOG, L_SPOTIFY, "Metadata missing (but track should be loaded?): '%s'\n", fptr_sp_track_name(track));
      free_mfi(&mfi, 1);
      return -1;
    }

  dir_id = prepare_directories(mfi.artist, mfi.album);
  if (dir_id <= 0)
    {
      DPRINTF(E_LOG, L_SPOTIFY, "Could not add or update directory for item: '%s'\n", url);
      free_mfi(&mfi, 1);
      return -1;
    }

//  DPRINTF(E_DBG, L_SPOTIFY, "Saving track '%s': '%s' by %s (%s)\n", url, mfi.title, mfi.artist, mfi.album);

  library_process_media(url, time(NULL), 0, DATA_KIND_SPOTIFY, 0, false, &mfi, dir_id);

  free_mfi(&mfi, 1);

  return 0;
}

static int
spotify_cleanup_files(void)
{
  struct query_params qp;
  char *path;
  int ret;

  memset(&qp, 0, sizeof(struct query_params));

  qp.type = Q_BROWSE_PATH;
  qp.sort = S_NONE;
  qp.filter = "f.path LIKE 'spotify:%%' AND NOT f.path IN (SELECT filepath FROM playlistitems)";

  ret = db_query_start(&qp);
  if (ret < 0)
    {
      db_query_end(&qp);
      return -1;
    }

  while (((ret = db_query_fetch_string(&qp, &path)) == 0) && (path))
    {
      cache_artwork_delete_by_path(path);
    }

  db_query_end(&qp);

  db_spotify_files_delete();

  return 0;
}

static int
spotify_playlist_save(sp_playlist *pl)
{
  struct playlist_info *pli;
  sp_track *track;
  sp_link *link;
  sp_user *owner;
  char url[1024];
  const char *name;
  const char *ownername;
  int plid;
  int num_tracks;
  char virtual_path[PATH_MAX];
  int created;
  int ret;
  int i;
  
  if (!fptr_sp_playlist_is_loaded(pl))
    {
      DPRINTF(E_DBG, L_SPOTIFY, "Playlist still not loaded - will wait for next callback\n");
      return 0;
    }

  name = fptr_sp_playlist_name(pl);
  num_tracks = fptr_sp_playlist_num_tracks(pl);

  // The starred playlist has an empty name, set it manually to "Starred"
  if (*name == '\0')
    name = "Starred";

  for (i = 0; i < num_tracks; i++)
    {
      track = fptr_sp_playlist_track(pl, i);

      if (track && !fptr_sp_track_is_loaded(track))
	{
	  DPRINTF(E_DBG, L_SPOTIFY, "All playlist tracks not loaded (will wait for next callback): %s\n", name);
	  return 0;
	}
    }

  DPRINTF(E_LOG, L_SPOTIFY, "Saving playlist (%d tracks): '%s'\n", num_tracks, name);

  // Save playlist (playlists table)
  link = fptr_sp_link_create_from_playlist(pl);
  if (!link)
    {
      DPRINTF(E_LOG, L_SPOTIFY, "Could not create link for playlist (wait): '%s'\n", name);
      return -1;
    }

  ret = fptr_sp_link_as_string(link, url, sizeof(url));
  if (ret == sizeof(url))
    {
      DPRINTF(E_DBG, L_SPOTIFY, "Spotify link truncated: %s\n", url);
    }
  fptr_sp_link_release(link);

  owner = fptr_sp_playlist_owner(pl);
  if (owner)
    {
      DPRINTF(E_DBG, L_SPOTIFY, "Playlist '%s' owner: '%s' (canonical) / '%s' (display)\n",
	  name, fptr_sp_user_canonical_name(owner), fptr_sp_user_display_name(owner));

      ownername = fptr_sp_user_canonical_name(owner);

      snprintf(virtual_path, PATH_MAX, "/spotify:/%s (%s)", name, ownername);
    }
  else
    {
      snprintf(virtual_path, PATH_MAX, "/spotify:/%s", name);
    }


  pli = db_pl_fetch_bypath(url);

  if (pli)
    {
      DPRINTF(E_DBG, L_SPOTIFY, "Playlist found ('%s', link %s), updating\n", name, url);

      plid = pli->id;

      free(pli->title);
      pli->title = strdup(name);
      free(pli->virtual_path);
      pli->virtual_path = strdup(virtual_path);
      pli->directory_id = DIR_SPOTIFY;

      ret = db_pl_update(pli);
      if (ret < 0)
	{
	  DPRINTF(E_LOG, L_SPOTIFY, "Error updating playlist ('%s', link %s)\n", name, url);

	  free_pli(pli, 0);
	  return -1;
	}

      db_pl_clear_items(plid);
    }
  else
    {
      DPRINTF(E_DBG, L_SPOTIFY, "Adding playlist ('%s', link %s)\n", name, url);

      pli = (struct playlist_info *)malloc(sizeof(struct playlist_info));
      if (!pli)
	{
	  DPRINTF(E_LOG, L_SCAN, "Out of memory\n");

	  return -1;
	}

      memset(pli, 0, sizeof(struct playlist_info));

      pli->type = PL_PLAIN;
      pli->title = strdup(name);
      pli->path = strdup(url);
      pli->virtual_path = strdup(virtual_path);
      pli->parent_id = spotify_base_plid;
      pli->directory_id = DIR_SPOTIFY;

      ret = db_pl_add(pli, &plid);
      if ((ret < 0) || (plid < 1))
	{
	  DPRINTF(E_LOG, L_SPOTIFY, "Error adding playlist ('%s', link %s, ret %d, plid %d)\n", name, url, ret, plid);

	  free_pli(pli, 0);
	  return -1;
	}
    }

  free_pli(pli, 0);

  // Save tracks and playlistitems (files and playlistitems table)
  db_transaction_begin();
  for (i = 0; i < num_tracks; i++)
    {
      track = fptr_sp_playlist_track(pl, i);
      if (!track)
	{
	  DPRINTF(E_LOG, L_SPOTIFY, "Track %d in playlist '%s' (id %d) is invalid\n", i, name, plid);
	  continue;
	}

      created = fptr_sp_playlist_track_create_time(pl, i);

      ret = spotify_track_save(plid, track, name, created);
      if (ret < 0)
	{
	  DPRINTF(E_LOG, L_SPOTIFY, "Error saving track %d to playlist '%s' (id %d)\n", i, name, plid);
	  continue;
	}
    }

  spotify_cleanup_files();
  db_transaction_end();

  return plid;
}

// Registers a track with libspotify, which will make it start loading the track
// metadata. When that is done metadata_updated() is called (but we won't be
// told which track it was...). Note that this function will result in a ref
// count on the sp_link, which the caller must decrease with sp_link_release.
static enum command_state
uri_register(void *arg, int *retval)
{
  sp_link *link;
  sp_track *track;

  char *uri = arg;

  if (SP_CONNECTION_STATE_LOGGED_IN != fptr_sp_session_connectionstate(g_sess))
    {
      DPRINTF(E_LOG, L_SPOTIFY, "Can't register music, not connected and logged in to Spotify\n");
      *retval = -1;
      return COMMAND_END;
    }

  link = fptr_sp_link_create_from_string(uri);
  if (!link)
    {
      DPRINTF(E_LOG, L_SPOTIFY, "Invalid Spotify link: '%s'\n", uri);
      *retval = -1;
      return COMMAND_END;
    }

  track = fptr_sp_link_as_track(link);
  if (!track)
    {
      DPRINTF(E_LOG, L_SPOTIFY, "Invalid Spotify track: '%s'\n", uri);
      *retval = -1;
      return COMMAND_END;
    }

  *retval = 0;
  return COMMAND_END;
}

static void
webapi_playlist_updated(sp_playlist *pl)
{
  sp_link *link;
  char url[1024];
  int ret;

  if (!scanning)
    {
      // Run playlist save in the library thread
      link = fptr_sp_link_create_from_playlist(pl);
      if (!link)
        {
	  DPRINTF(E_LOG, L_SPOTIFY, "Could not create link for playlist: '%s'\n", fptr_sp_playlist_name(pl));
	  return;
	}

      ret = fptr_sp_link_as_string(link, url, sizeof(url));
      if (ret == sizeof(url))
        {
	  DPRINTF(E_DBG, L_SPOTIFY, "Spotify link truncated: %s\n", url);
	}
      fptr_sp_link_release(link);

      library_exec_async(webapi_pl_save, strdup(url));
    }
}

/* --------------------------  PLAYLIST CALLBACKS  ------------------------- */
/**
 * Called when a playlist is updating or is done updating
 *
 * This is called before and after a series of changes are applied to the
 * playlist. It allows e.g. the user interface to defer updating until the
 * entire operation is complete.
 *
 * @param[in]  pl         Playlist object
 * @param[in]  done       True iff the update is completed
 * @param[in]  userdata   Userdata passed to sp_playlist_add_callbacks()
 */
static void playlist_update_in_progress(sp_playlist *pl, bool done, void *userdata)
{
  if (done)
    {
      DPRINTF(E_DBG, L_SPOTIFY, "Playlist update (status %d): %s\n", done, fptr_sp_playlist_name(pl));

      if (spotify_access_token_valid)
	{
	  webapi_playlist_updated(pl);
	}
      else
	{
	  spotify_playlist_save(pl);
	}
    }
}

static void playlist_metadata_updated(sp_playlist *pl, void *userdata)
{
  DPRINTF(E_DBG, L_SPOTIFY, "Playlist metadata updated: %s\n", fptr_sp_playlist_name(pl));

  if (spotify_access_token_valid)
    {
      //TODO Update disabled to prevent multiple triggering of updates e. g. on adding a playlist
      //webapi_playlist_updated(pl);
    }
  else
    {
      spotify_playlist_save(pl);
    }
}

/**
 * The callbacks we are interested in for individual playlists.
 */
static sp_playlist_callbacks pl_callbacks = {
  .playlist_update_in_progress = &playlist_update_in_progress,
  .playlist_metadata_updated = &playlist_metadata_updated,
};


/* --------------------  PLAYLIST CONTAINER CALLBACKS  --------------------- */
/**
 * Callback from libspotify, telling us a playlist was added to the playlist container.
 *
 * We add our playlist callbacks to the newly added playlist.
 *
 * @param  pc            The playlist container handle
 * @param  pl            The playlist handle
 * @param  position      Index of the added playlist
 * @param  userdata      The opaque pointer
 */
static void playlist_added(sp_playlistcontainer *pc, sp_playlist *pl,
                           int position, void *userdata)
{
  DPRINTF(E_INFO, L_SPOTIFY, "Playlist added: %s (%d tracks)\n", fptr_sp_playlist_name(pl), fptr_sp_playlist_num_tracks(pl));

  fptr_sp_playlist_add_callbacks(pl, &pl_callbacks, NULL);

  if (spotify_access_token_valid)
    {
      webapi_playlist_updated(pl);
    }
  else
    {
      spotify_playlist_save(pl);
    }
}

static int
playlist_remove(const char *uri)
{
  struct playlist_info *pli;
  int plid;

  pli = db_pl_fetch_bypath(uri);

  if (!pli)
    {
      DPRINTF(E_LOG, L_SPOTIFY, "Playlist '%s' not found, can't delete\n", uri);
      return -1;
    }

  DPRINTF(E_LOG, L_SPOTIFY, "Removing playlist '%s' (%s)\n", pli->title, uri);

  plid = pli->id;

  free_pli(pli, 0);

  db_spotify_pl_delete(plid);
  spotify_cleanup_files();
  return 0;
}

/**
 * Callback from libspotify, telling us a playlist was removed from the playlist container.
 *
 * This is the place to remove our playlist callbacks.
 *
 * @param  pc            The playlist container handle
 * @param  pl            The playlist handle
 * @param  position      Index of the removed playlist
 * @param  userdata      The opaque pointer
 */
static void
playlist_removed(sp_playlistcontainer *pc, sp_playlist *pl, int position, void *userdata)
{
  sp_link *link;
  char url[1024];
  int ret;

  DPRINTF(E_INFO, L_SPOTIFY, "Playlist removed: %s\n", fptr_sp_playlist_name(pl));

  fptr_sp_playlist_remove_callbacks(pl, &pl_callbacks, NULL);

  link = fptr_sp_link_create_from_playlist(pl);
  if (!link)
    {
      DPRINTF(E_LOG, L_SPOTIFY, "Could not find link for deleted playlist\n");
      return;
    }

  ret = fptr_sp_link_as_string(link, url, sizeof(url));
  if (ret == sizeof(url))
    {
      DPRINTF(E_DBG, L_SPOTIFY, "Spotify link truncated: %s\n", url);
    }
  fptr_sp_link_release(link);

  if (spotify_access_token_valid)
    {
      // Run playlist remove in the library thread
      if (!scanning)
	library_exec_async(webapi_pl_remove, strdup(url));
    }
  else
    {
      playlist_remove(url);
    }
}

/**
 * Callback from libspotify, telling us the rootlist is fully synchronized
 *
 * @param  pc            The playlist container handle
 * @param  userdata      The opaque pointer
 */
static void
container_loaded(sp_playlistcontainer *pc, void *userdata)
{
  int num;

  num = fptr_sp_playlistcontainer_num_playlists(pc);

  DPRINTF(E_INFO, L_SPOTIFY, "Rootlist synchronized (%d playlists)\n", num);
}


/**
 * The playlist container callbacks
 */
static sp_playlistcontainer_callbacks pc_callbacks = {
  .playlist_added = &playlist_added,
  .playlist_removed = &playlist_removed,
  .container_loaded = &container_loaded,
};


/* --------------------- INTERNAL PLAYBACK AND AUDIO ----------------------- */
/*            Should only be called from within the spotify thread           */

static void
mk_reltime(struct timespec *ts, time_t sec)
{
#if _POSIX_TIMERS > 0
  clock_gettime(CLOCK_REALTIME, ts);
#else
  struct timeval tv;
  gettimeofday(&tv, NULL);
  TIMEVAL_TO_TIMESPEC(&tv, ts);
#endif
  ts->tv_sec += sec;
}

static void
audio_fifo_flush(void)
{
    audio_fifo_data_t *afd;

    DPRINTF(E_DBG, L_SPOTIFY, "Flushing audio fifo\n");

    CHECK_ERR(L_SPOTIFY, pthread_mutex_lock(&g_audio_fifo->mutex));

    while((afd = TAILQ_FIRST(&g_audio_fifo->q))) {
	TAILQ_REMOVE(&g_audio_fifo->q, afd, link);
	free(afd);
    }

    g_audio_fifo->qlen = 0;
    g_audio_fifo->fullcount = 0;
    CHECK_ERR(L_SPOTIFY, pthread_mutex_unlock(&g_audio_fifo->mutex));
}

static enum command_state
playback_setup(void *arg, int *retval)
{
  sp_link *link;
  sp_track *track;
  sp_error err;

  DPRINTF(E_DBG, L_SPOTIFY, "Setting up for playback\n");

  link = (sp_link *) arg;

  if (SP_CONNECTION_STATE_LOGGED_IN != fptr_sp_session_connectionstate(g_sess))
    {
      DPRINTF(E_LOG, L_SPOTIFY, "Can't play music, not connected and logged in to Spotify\n");
      *retval = -1;
      return COMMAND_END;
    }

  if (!link)
    {
      DPRINTF(E_LOG, L_SPOTIFY, "Playback setup failed, no Spotify link\n");
      *retval = -1;
      return COMMAND_END;
    }

  track = fptr_sp_link_as_track(link);
  if (!track)
    {
      DPRINTF(E_LOG, L_SPOTIFY, "Playback setup failed, invalid Spotify track\n");
      *retval = -1;
      return COMMAND_END;
    }

  err = fptr_sp_session_player_load(g_sess, track);
  if (SP_ERROR_OK != err)
    {
      DPRINTF(E_LOG, L_SPOTIFY, "Playback setup failed: %s\n", fptr_sp_error_message(err));
      *retval = -1;
      return COMMAND_END;
    }

  audio_fifo_flush();

  *retval = 0;
  return COMMAND_END;
}

static enum command_state
playback_play(void *arg, int *retval)
{
  sp_error err;

  DPRINTF(E_DBG, L_SPOTIFY, "Starting playback\n");

  err = fptr_sp_session_player_play(g_sess, 1);
  if (SP_ERROR_OK != err)
    {
      DPRINTF(E_LOG, L_SPOTIFY, "Playback failed: %s\n", fptr_sp_error_message(err));
      *retval = -1;
      return COMMAND_END;
    }

  g_state = SPOTIFY_STATE_PLAYING;

  *retval = 0;
  return COMMAND_END;
}

static enum command_state
playback_pause(void *arg, int *retval)
{
  sp_error err;

  DPRINTF(E_DBG, L_SPOTIFY, "Pausing playback\n");

  err = fptr_sp_session_player_play(g_sess, 0);
  DPRINTF(E_DBG, L_SPOTIFY, "Playback paused\n");

  if (SP_ERROR_OK != err)
    {
      DPRINTF(E_LOG, L_SPOTIFY, "Playback pause failed: %s\n", fptr_sp_error_message(err));
      *retval = -1;
      return COMMAND_END;
    }

  g_state = SPOTIFY_STATE_PAUSED;

  *retval = 0;
  return COMMAND_END;
}

static enum command_state
playback_stop(void *arg, int *retval)
{
  sp_error err;

  DPRINTF(E_DBG, L_SPOTIFY, "Stopping playback\n");

  err = fptr_sp_session_player_unload(g_sess);
  if (SP_ERROR_OK != err)
    {
      DPRINTF(E_LOG, L_SPOTIFY, "Playback stop failed: %s\n", fptr_sp_error_message(err));
      *retval = -1;
      return COMMAND_END;
    }

  g_state = SPOTIFY_STATE_STOPPED;


  *retval = 0;
  return COMMAND_END;
}

static enum command_state
playback_seek(void *arg, int *retval)
{
  int seek_ms;
  sp_error err;

  DPRINTF(E_DBG, L_SPOTIFY, "Playback seek\n");

  seek_ms = *((int *) arg);

  err = fptr_sp_session_player_seek(g_sess, seek_ms);
  if (SP_ERROR_OK != err)
    {
      DPRINTF(E_LOG, L_SPOTIFY, "Could not seek: %s\n", fptr_sp_error_message(err));
      *retval = -1;
      return COMMAND_END;
    }

  audio_fifo_flush();

  *retval = 0;
  return COMMAND_END;
}

static enum command_state
playback_eot(void *arg, int *retval)
{
  sp_error err;

  DPRINTF(E_DBG, L_SPOTIFY, "Playback end of track\n");

  err = fptr_sp_session_player_unload(g_sess);
  if (SP_ERROR_OK != err)
    {
      DPRINTF(E_LOG, L_SPOTIFY, "Playback end of track failed: %s\n", fptr_sp_error_message(err));
      *retval = -1;
      return COMMAND_END;
    }

  g_state = SPOTIFY_STATE_STOPPING;

  *retval = 0;
  return COMMAND_END;
}

static enum command_state
audio_get(void *arg, int *retval)
{
  struct audio_get_param *audio;
  struct timespec ts;
  audio_fifo_data_t *afd;
  int processed;
  int timeout;
  int ret;
  int err;
  int s;

  audio = (struct audio_get_param *) arg;
  afd = NULL;
  processed = 0;

  // If spotify was paused begin by resuming playback
  if (g_state == SPOTIFY_STATE_PAUSED)
    playback_play(NULL, retval);

  CHECK_ERR(L_SPOTIFY, pthread_mutex_lock(&g_audio_fifo->mutex));

  while ((processed < audio->wanted) && (g_state != SPOTIFY_STATE_STOPPED))
    {
      // If track has ended and buffer is empty
      if ((g_state == SPOTIFY_STATE_STOPPING) && (g_audio_fifo->qlen <= 0))
	{
	  DPRINTF(E_DBG, L_SPOTIFY, "Track finished\n");
	  g_state = SPOTIFY_STATE_STOPPED;
	  break;
	}

      // If buffer is empty, wait for audio, but use timed wait so we don't
      // risk waiting forever (maybe the player stopped while we were waiting)
      timeout = 0;
      while ( !(afd = TAILQ_FIRST(&g_audio_fifo->q)) && 
	       (g_state != SPOTIFY_STATE_STOPPED) &&
	       (g_state != SPOTIFY_STATE_STOPPING) &&
	       (timeout < SPOTIFY_TIMEOUT) )
	{
	  DPRINTF(E_DBG, L_SPOTIFY, "Waiting for audio\n");
	  timeout += 5;
	  mk_reltime(&ts, 5);
	  CHECK_ERR_EXCEPT(L_SPOTIFY, pthread_cond_timedwait(&g_audio_fifo->cond, &g_audio_fifo->mutex, &ts), err, ETIMEDOUT);
	}

      if ((!afd) && (timeout >= SPOTIFY_TIMEOUT))
	{
	  DPRINTF(E_LOG, L_SPOTIFY, "Timeout waiting for audio (waited %d sec)\n", timeout);

	  spotify_playback_stop_nonblock();
	}

      if (!afd)
	break;

      TAILQ_REMOVE(&g_audio_fifo->q, afd, link);
      g_audio_fifo->qlen -= afd->nsamples;

      s = afd->nsamples * sizeof(int16_t) * 2;
  
      ret = evbuffer_add(audio->evbuf, afd->samples, s);
      free(afd);
      afd = NULL;
      if (ret < 0)
	{
	  DPRINTF(E_LOG, L_SPOTIFY, "Out of memory for evbuffer (tried to add %d bytes)\n", s);
	  CHECK_ERR(L_SPOTIFY, pthread_mutex_unlock(&g_audio_fifo->mutex));
	  *retval = -1;
	  return COMMAND_END;
	}

      processed += s;
    }

  CHECK_ERR(L_SPOTIFY, pthread_mutex_unlock(&g_audio_fifo->mutex));


  *retval = processed;
  return COMMAND_END;
}

static void
artwork_loaded_cb(sp_image *image, void *userdata)
{
  struct artwork_get_param *artwork;

  artwork = userdata;

  CHECK_ERR(L_SPOTIFY, pthread_mutex_lock(&artwork->mutex));

  artwork->is_loaded = 1;

  CHECK_ERR(L_SPOTIFY, pthread_cond_signal(&artwork->cond));
  CHECK_ERR(L_SPOTIFY, pthread_mutex_unlock(&artwork->mutex));
}

static enum command_state
artwork_get_bh(void *arg, int *retval)
{
  struct artwork_get_param *artwork;
  sp_imageformat imageformat;
  sp_error err;
  const void *data;
  size_t data_size;
  int ret;

  artwork = arg;
  sp_image *image = artwork->image;
  char *path = artwork->path;

  err = fptr_sp_image_error(image);
  if (err != SP_ERROR_OK)
    {
      DPRINTF(E_WARN, L_SPOTIFY, "Getting artwork (%s) failed, Spotify error: %s\n", path, fptr_sp_error_message(err));
      goto fail;
    }

  if (!fptr_sp_image_is_loaded(image))
    {
      DPRINTF(E_LOG, L_SPOTIFY, "Load callback returned, but no image? Possible bug: %s\n", path);
      goto fail;
    }

  imageformat = fptr_sp_image_format(image);
  if (imageformat != SP_IMAGE_FORMAT_JPEG)
    {
      DPRINTF(E_WARN, L_SPOTIFY, "Getting artwork failed, invalid image format from Spotify: %s\n", path);
      goto fail;
    }

  data = fptr_sp_image_data(image, &data_size);
  if (!data || (data_size == 0))
    {
      DPRINTF(E_LOG, L_SPOTIFY, "Getting artwork failed, no image data from Spotify: %s\n", path);
      goto fail;
    }

  ret = evbuffer_expand(artwork->evbuf, data_size);
  if (ret < 0)
    {
      DPRINTF(E_LOG, L_SPOTIFY, "Out of memory for artwork\n");
      goto fail;
    }

  ret = evbuffer_add(artwork->evbuf, data, data_size);
  if (ret < 0)
    {
      DPRINTF(E_LOG, L_SPOTIFY, "Could not add Spotify image to event buffer\n");
      goto fail;
    }

  DPRINTF(E_DBG, L_SPOTIFY, "Spotify artwork loaded ok\n");

  fptr_sp_image_release(image);

  *retval = 0;
  return COMMAND_END;

 fail:
  fptr_sp_image_release(image);

  *retval = -1;
  return COMMAND_END;
}

static enum command_state
artwork_get(void *arg, int *retval)
{
  struct artwork_get_param *artwork;
  char *path;
  sp_link *link;
  sp_track *track;
  sp_album *album;
  const byte *image_id;
  sp_image *image;
  sp_image_size image_size;
  sp_error err;

  artwork = arg;
  path = artwork->path;

  // Now begins: path -> link -> track -> album -> image_id -> image -> format -> data
  link = fptr_sp_link_create_from_string(path);
  if (!link)
    {
      DPRINTF(E_WARN, L_SPOTIFY, "Getting artwork failed, invalid Spotify link: %s\n", path);
      goto level1_exit;
    }

  track = fptr_sp_link_as_track(link);
  if (!track)
    {
      DPRINTF(E_WARN, L_SPOTIFY, "Getting artwork failed, invalid Spotify track: %s\n", path);
      goto level2_exit;
    }

  album = fptr_sp_track_album(track);
  if (!album)
    {
      DPRINTF(E_WARN, L_SPOTIFY, "Getting artwork failed, invalid Spotify album: %s\n", path);
      goto level2_exit;
    }

  // Get an image at least the same size as requested
  image_size = SP_IMAGE_SIZE_SMALL; // 64x64
  if ((artwork->max_w > 64) || (artwork->max_h > 64))
    image_size = SP_IMAGE_SIZE_NORMAL; // 300x300
  if ((artwork->max_w > 300) || (artwork->max_h > 300))
    image_size = SP_IMAGE_SIZE_LARGE; // 640x640

  image_id = fptr_sp_album_cover(album, image_size);
  if (!image_id)
    {
      DPRINTF(E_DBG, L_SPOTIFY, "Getting artwork failed, no Spotify image id: %s\n", path);
      goto level2_exit;
    }

  image = fptr_sp_image_create(g_sess, image_id);
  if (!image)
    {
      DPRINTF(E_DBG, L_SPOTIFY, "Getting artwork failed, no Spotify image: %s\n", path);
      goto level2_exit;
    }

  fptr_sp_link_release(link);

  artwork->image = image;
  artwork->is_loaded = fptr_sp_image_is_loaded(image);

  /* If the image is ready we can return it straight away, otherwise we will
   * let the calling thread wait, since the Spotify thread should not wait
   */
  if (artwork->is_loaded)
    return artwork_get_bh(artwork, retval);

  DPRINTF(E_SPAM, L_SPOTIFY, "Will wait for Spotify to call artwork_loaded_cb\n");

  /* Async - we will return to spotify_artwork_get which will wait for callback */
  err = fptr_sp_image_add_load_callback(image, artwork_loaded_cb, artwork);
  if (err != SP_ERROR_OK)
    {
      DPRINTF(E_WARN, L_SPOTIFY, "Adding artwork cb failed, Spotify error: %s\n", fptr_sp_error_message(err));
      *retval = -1;
      return COMMAND_END;
    }

  *retval = 0;
  return COMMAND_END;

 level2_exit:
  fptr_sp_link_release(link);

 level1_exit:
  *retval = -1;
  return COMMAND_END;
}


/* ---------------------------  SESSION CALLBACKS  ------------------------- */
/**
 * This callback is called when an attempt to login has succeeded or failed.
 *
 * @sa sp_session_callbacks#logged_in
 */
static void
logged_in(sp_session *sess, sp_error error)
{
  sp_playlist *pl;
  sp_playlistcontainer *pc;
  int i;

  if (SP_ERROR_OK != error)
    {
      DPRINTF(E_LOG, L_SPOTIFY, "Login failed: %s\n",	fptr_sp_error_message(error));
      return;
    }

  DPRINTF(E_LOG, L_SPOTIFY, "Login to Spotify succeeded, reloading playlists\n");

  db_directory_enable_bypath("/spotify:");

  pl = fptr_sp_session_starred_create(sess);
  fptr_sp_playlist_add_callbacks(pl, &pl_callbacks, NULL);

  pc = fptr_sp_session_playlistcontainer(sess);

  fptr_sp_playlistcontainer_add_callbacks(pc, &pc_callbacks, NULL);

  DPRINTF(E_DBG, L_SPOTIFY, "Found %d playlists\n", fptr_sp_playlistcontainer_num_playlists(pc));

  for (i = 0; i < fptr_sp_playlistcontainer_num_playlists(pc); i++)
    {
      pl = fptr_sp_playlistcontainer_playlist(pc, i);
      fptr_sp_playlist_add_callbacks(pl, &pl_callbacks, NULL);
    }
}

/**
 * Called when logout has been processed.
 * Either called explicitly if you initialize a logout operation, or implicitly
 * if there is a permanent connection error
 *
 * @sa sp_session_callbacks#logged_out
 */
static void
logged_out(sp_session *sess)
{
  DPRINTF(E_INFO, L_SPOTIFY, "Logout complete\n");

  CHECK_ERR(L_SPOTIFY, pthread_mutex_lock(&login_lck));

  CHECK_ERR(L_SPOTIFY, pthread_cond_signal(&login_cond));
  CHECK_ERR(L_SPOTIFY, pthread_mutex_unlock(&login_lck));
}

/**
 * This callback is used from libspotify whenever there is PCM data available.
 *
 * @sa sp_session_callbacks#music_delivery
 */
static int music_delivery(sp_session *sess, const sp_audioformat *format,
                          const void *frames, int num_frames)
{
  audio_fifo_data_t *afd;
  size_t s;

  /* No support for resampling right now */
  if ((format->sample_rate != 44100) || (format->channels != 2))
    {
      DPRINTF(E_LOG, L_SPOTIFY, "Got music with unsupported samplerate or channels, stopping playback\n");
      spotify_playback_stop_nonblock();
      return num_frames;
    }

  if (num_frames == 0)
    return 0; // Audio discontinuity, do nothing

  CHECK_ERR(L_SPOTIFY, pthread_mutex_lock(&g_audio_fifo->mutex));

  /* Buffer three seconds of audio */
  if (g_audio_fifo->qlen > (3 * format->sample_rate))
    {
      // If the buffer has been full the last 300 times (~about a minute) we
      // assume the player thread paused/died without telling us, so we signal pause
      if (g_audio_fifo->fullcount < 300)
	g_audio_fifo->fullcount++;
      else
	{
	  DPRINTF(E_WARN, L_SPOTIFY, "Buffer full more than 300 times, pausing\n");
	  spotify_playback_pause_nonblock();
	  g_audio_fifo->fullcount = 0;
	}

      CHECK_ERR(L_SPOTIFY, pthread_mutex_unlock(&g_audio_fifo->mutex));

      return 0;
    }
  else
    g_audio_fifo->fullcount = 0;

  s = num_frames * sizeof(int16_t) * format->channels;

  afd = malloc(sizeof(*afd) + s);
  memcpy(afd->samples, frames, s);

  afd->nsamples = num_frames;

  TAILQ_INSERT_TAIL(&g_audio_fifo->q, afd, link);
  g_audio_fifo->qlen += num_frames;

  CHECK_ERR(L_SPOTIFY, pthread_cond_signal(&g_audio_fifo->cond));
  CHECK_ERR(L_SPOTIFY, pthread_mutex_unlock(&g_audio_fifo->mutex));

  return num_frames;
}

/**
 * This callback is called from an internal libspotify thread to ask us to
 * reiterate the main loop. This must not block.
 *
 * @sa sp_session_callbacks#notify_main_thread
 */
static void
notify_main_thread(sp_session *sess)
{
  int dummy = 42;
  int ret;

  ret = write(g_notify_pipe[1], &dummy, sizeof(dummy));
  if (ret != sizeof(dummy))
    DPRINTF(E_LOG, L_SPOTIFY, "Could not write to notify fd: %s\n", strerror(errno));
}

/**
 * Called whenever metadata has been updated
 *
 * If you have metadata cached outside of libspotify, you should purge
 * your caches and fetch new versions.
 *
 * @param[in]  session    Session
 */
static void metadata_updated(sp_session *session)
{
  DPRINTF(E_DBG, L_SPOTIFY, "Session metadata updated\n");
}

/* Misc connection error callbacks */
static void play_token_lost(sp_session *sess)
{
  DPRINTF(E_LOG, L_SPOTIFY, "Music interrupted - some other session is playing on the account\n");

  spotify_playback_stop_nonblock();
}

static void connectionstate_updated(sp_session *session)
{
  if (SP_CONNECTION_STATE_LOGGED_IN == fptr_sp_session_connectionstate(session))
    {
      DPRINTF(E_LOG, L_SPOTIFY, "Connection to Spotify (re)established, reloading saved tracks\n");
    }
  else if (g_state == SPOTIFY_STATE_PLAYING)
    {
      DPRINTF(E_LOG, L_SPOTIFY, "Music interrupted - connection error or logged out\n");
      spotify_playback_stop_nonblock();
    }
}

/**
 * This callback is used from libspotify when the current track has ended
 *
 * @sa sp_session_callbacks#end_of_track
 */
static void end_of_track(sp_session *sess)
{
  DPRINTF(E_DBG, L_SPOTIFY, "End of track\n");

  commands_exec_async(cmdbase, playback_eot, NULL);
}

/**
 * The session callbacks
 */
static sp_session_callbacks session_callbacks = {
  .logged_in = &logged_in,
  .logged_out = &logged_out,
  .connectionstate_updated = &connectionstate_updated,
  .notify_main_thread = &notify_main_thread,
  .music_delivery = &music_delivery,
  .metadata_updated = &metadata_updated,
  .play_token_lost = &play_token_lost,
  .log_message = NULL,
  .end_of_track = &end_of_track,
};

/**
 * The session configuration.
 */
static sp_session_config spconfig = {
  .api_version = SPOTIFY_API_VERSION,
  .cache_location = NULL,
  .settings_location = NULL,
  .application_key = g_appkey,
  .application_key_size = sizeof(g_appkey),
  .user_agent = "forked-daapd",
  .callbacks = &session_callbacks,
  NULL,
};


/* ------------------------------- MAIN LOOP ------------------------------- */
/*                              Thread: spotify                              */

static void *
spotify(void *arg)
{
  int ret;

  DPRINTF(E_DBG, L_SPOTIFY, "Main loop initiating\n");

  ret = db_perthread_init();
  if (ret < 0)
    {
      DPRINTF(E_LOG, L_SPOTIFY, "Error: DB init failed\n");
      pthread_exit(NULL);
    }

  g_state = SPOTIFY_STATE_WAIT;

  event_base_dispatch(evbase_spotify);

  if (g_state != SPOTIFY_STATE_INACTIVE)
    {
      DPRINTF(E_LOG, L_SPOTIFY, "Spotify event loop terminated ahead of time!\n");
      g_state = SPOTIFY_STATE_INACTIVE;
    }

  db_perthread_deinit();

  DPRINTF(E_DBG, L_SPOTIFY, "Main loop terminating\n");

  pthread_exit(NULL);
}

static void
exit_cb()
{
  fptr_sp_session_player_unload(g_sess);
  fptr_sp_session_logout(g_sess);
  g_state = SPOTIFY_STATE_INACTIVE;
}

/* Process events when timeout expires or triggered by libspotify's notify_main_thread */
static void
notify_cb(int fd, short what, void *arg)
{
  struct timeval tv;
  int next_timeout;
  int dummy;
  int ret;

  if (what & EV_READ)
    {
      ret = read(g_notify_pipe[0], &dummy, sizeof(dummy));
      if (ret != sizeof(dummy))
	DPRINTF(E_LOG, L_SPOTIFY, "Error reading from notify pipe\n");
    }

  do
    {
      fptr_sp_session_process_events(g_sess, &next_timeout);
    }
  while (next_timeout == 0);

  tv.tv_sec  = next_timeout / 1000;
  tv.tv_usec = (next_timeout % 1000) * 1000;

  event_add(g_notifyev, &tv);
}


/* ---------------------------- Our Spotify API  --------------------------- */

/* Thread: player */
int
spotify_playback_setup(const char *path)
{
  sp_link *link;

  DPRINTF(E_DBG, L_SPOTIFY, "Playback setup request\n");

  link = fptr_sp_link_create_from_string(path);
  if (!link)
    {
      DPRINTF(E_LOG, L_SPOTIFY, "Playback setup failed, invalid Spotify link: %s\n", path);
      return -1;
    }

  return commands_exec_sync(cmdbase, playback_setup, NULL, link);
}

int
spotify_playback_play()
{
  DPRINTF(E_DBG, L_SPOTIFY, "Playback request\n");

  return commands_exec_sync(cmdbase, playback_play, NULL, NULL);
}

int
spotify_playback_pause()
{
  DPRINTF(E_DBG, L_SPOTIFY, "Pause request\n");

  return commands_exec_sync(cmdbase, playback_pause, NULL, NULL);
}

/* Thread: libspotify */
void
spotify_playback_pause_nonblock(void)
{
  DPRINTF(E_DBG, L_SPOTIFY, "Nonblock pause request\n");

  commands_exec_async(cmdbase, playback_pause, NULL);
}

/* Thread: player and libspotify */
int
spotify_playback_stop(void)
{
  DPRINTF(E_DBG, L_SPOTIFY, "Stop request\n");

  return commands_exec_sync(cmdbase, playback_stop, NULL, NULL);
}

/* Thread: player and libspotify */
void
spotify_playback_stop_nonblock(void)
{
  DPRINTF(E_DBG, L_SPOTIFY, "Nonblock stop request\n");

  commands_exec_async(cmdbase, playback_stop, NULL);
}

/* Thread: player */
int
spotify_playback_seek(int ms)
{
  int ret;

  ret = commands_exec_sync(cmdbase, playback_seek, NULL, &ms);

  if (ret == 0)
    return ms;
  else
    return -1;
}

/* Thread: player */
int
spotify_audio_get(struct evbuffer *evbuf, int wanted)
{
  struct audio_get_param audio;

  audio.evbuf  = evbuf;
  audio.wanted = wanted;

  return commands_exec_sync(cmdbase, audio_get, NULL, &audio);
}

/* Thread: httpd (artwork) and worker */
int
spotify_artwork_get(struct evbuffer *evbuf, char *path, int max_w, int max_h)
{
  struct artwork_get_param artwork;
  struct timespec ts;
  int ret;
  int err;

  artwork.evbuf  = evbuf;
  artwork.path = path;
  artwork.max_w = max_w;
  artwork.max_h = max_h;

  CHECK_ERR(L_SPOTIFY, mutex_init(&artwork.mutex));
  CHECK_ERR(L_SPOTIFY, pthread_cond_init(&artwork.cond, NULL));

  ret = commands_exec_sync(cmdbase, artwork_get, NULL, &artwork);

  // Artwork was not ready, wait for callback from libspotify
  if (ret == 0)
    {
      CHECK_ERR(L_SPOTIFY, pthread_mutex_lock(&artwork.mutex));
      mk_reltime(&ts, SPOTIFY_ARTWORK_TIMEOUT);
      if (!artwork.is_loaded)
	CHECK_ERR_EXCEPT(L_SPOTIFY, pthread_cond_timedwait(&artwork.cond, &artwork.mutex, &ts), err, ETIMEDOUT);
      CHECK_ERR(L_SPOTIFY, pthread_mutex_unlock(&artwork.mutex));

      ret = commands_exec_sync(cmdbase, artwork_get_bh, NULL, &artwork);
    }

  return ret;
}

/* Thread: httpd */
void
spotify_oauth_interface(struct evbuffer *evbuf, const char *redirect_uri)
{
  char *uri;

  uri = spotifywebapi_oauth_uri_get(redirect_uri);
  if (!uri)
    {
      DPRINTF(E_LOG, L_SPOTIFY, "Cannot display Spotify oath interface (http_form_uriencode() failed)\n");
      return;
    }

  evbuffer_add_printf(evbuf, "<a href=\"%s\">Click here to authorize forked-daapd with Spotify</a>\n", uri);

  free(uri);
}

/* Thread: httpd */
void
spotify_oauth_callback(struct evbuffer *evbuf, struct evkeyvalq *param, const char *redirect_uri)
{
  const char *code;
<<<<<<< HEAD
  const char *err = "";
  int total;
=======
  const char *err;
>>>>>>> e092a9ff
  int ret;

  code = evhttp_find_header(param, "code");
  if (!code)
    {
      evbuffer_add_printf(evbuf, "Error: Didn't receive a code from Spotify\n");
      return;
    }

  DPRINTF(E_DBG, L_SPOTIFY, "Received OAuth code: %s\n", code);

  evbuffer_add_printf(evbuf, "<p>Requesting access token from Spotify...\n");

  ret = spotifywebapi_token_get(code, redirect_uri, &err);
  if (ret < 0)
    {
      evbuffer_add_printf(evbuf, "failed</p>\n<p>Error: %s</p>\n", err);
      return;
    }

  // Received a valid access token
  spotify_access_token_valid = true;

  // Trigger scan after successful access to spotifywebapi
  library_exec_async(webapi_scan, NULL);

  evbuffer_add_printf(evbuf, "ok, all done</p>\n");

  return;
}

static void
spotify_uri_register(const char *uri)
{
  char *tmp;

  tmp = strdup(uri);
  commands_exec_async(cmdbase, uri_register, tmp);
}

/* Thread: library */
void
spotify_login(char *path)
{
  sp_error err;
  char *username;
  char *password;
  int ret;

  if (!g_sess)
    {
      if (!g_libhandle)
	DPRINTF(E_LOG, L_SPOTIFY, "Can't login! - could not find libspotify\n");
      else
	DPRINTF(E_LOG, L_SPOTIFY, "Can't login! - no valid Spotify session\n");

      return;
    }

  if (SP_CONNECTION_STATE_LOGGED_IN == fptr_sp_session_connectionstate(g_sess))
    {
      CHECK_ERR(L_SPOTIFY, pthread_mutex_lock(&login_lck));

      DPRINTF(E_LOG, L_SPOTIFY, "Logging out of Spotify (current state is %d)\n", g_state);

      fptr_sp_session_player_unload(g_sess);
      err = fptr_sp_session_logout(g_sess);

      if (SP_ERROR_OK != err)
	{
	  DPRINTF(E_LOG, L_SPOTIFY, "Could not logout of Spotify: %s\n", fptr_sp_error_message(err));
	  CHECK_ERR(L_SPOTIFY, pthread_mutex_unlock(&login_lck));
	  return;
	}

      CHECK_ERR(L_SPOTIFY, pthread_cond_wait(&login_cond, &login_lck));
      CHECK_ERR(L_SPOTIFY, pthread_mutex_unlock(&login_lck));
    }

  DPRINTF(E_INFO, L_SPOTIFY, "Logging into Spotify\n");

  if (path)
    {
      ret = spotify_file_read(path, &username, &password);
      if (ret < 0)
	return;

      err = fptr_sp_session_login(g_sess, username, password, 1, NULL);
      free(username);
      free(password);
    }
  else
    {
      err = fptr_sp_session_relogin(g_sess);
    }

  if (SP_ERROR_OK != err)
    {
      DPRINTF(E_LOG, L_SPOTIFY, "Could not login into Spotify: %s\n", fptr_sp_error_message(err));
      return;
    }
}

static void
map_track_to_mfi(const struct spotify_track *track, struct media_file_info* mfi)
{
  mfi->title = safe_strdup(track->name);
  mfi->album = safe_strdup(track->album);
  mfi->artist = safe_strdup(track->artist);
  mfi->album_artist = safe_strdup(track->album_artist);
  mfi->disc = track->disc_number;
  mfi->song_length = track->duration_ms;
  mfi->track = track->track_number;
  mfi->compilation = track->is_compilation;

  mfi->artwork     = ARTWORK_SPOTIFY;
  mfi->type        = strdup("spotify");
  mfi->codectype   = strdup("wav");
  mfi->description = strdup("Spotify audio");
}

static void
map_album_to_mfi(const struct spotify_album *album, struct media_file_info* mfi)
{
  mfi->album = safe_strdup(album->name);
  mfi->album_artist = safe_strdup(album->artist);
  mfi->genre = safe_strdup(album->genre);
  mfi->compilation = album->is_compilation;
  mfi->year = album->release_year;
}

/* Thread: library */
static int
scan_saved_albums()
{
  struct spotify_request request;
  json_object *jsontracks;
  int track_count;
  struct spotify_album album;
  struct spotify_track track;
  struct media_file_info mfi;
  int dir_id;
  int i;
  int count;
  int ret;

  count = 0;
  memset(&request, 0, sizeof(struct spotify_request));

  while (0 == spotifywebapi_request_next(&request, SPOTIFY_WEBAPI_SAVED_ALBUMS))
    {
      while (0 == spotifywebapi_saved_albums_fetch(&request, &jsontracks, &track_count, &album))
	{
	  DPRINTF(E_DBG, L_SPOTIFY, "Got saved album: '%s' - '%s' (%s) - track-count: %d\n",
		  album.artist, album.name, album.uri, track_count);

	  db_transaction_begin();

	  dir_id = prepare_directories(album.artist, album.name);
	  ret = 0;
	  for (i = 0; i < track_count && ret == 0; i++)
	    {
	      ret = spotifywebapi_album_track_fetch(jsontracks, i, &track);
	      if (ret == 0 && track.uri)
		{
		  memset(&mfi, 0, sizeof(struct media_file_info));
		  map_track_to_mfi(&track, &mfi);
		  map_album_to_mfi(&album, &mfi);

		  library_process_media(track.uri, album.mtime, 0, DATA_KIND_SPOTIFY, 0, album.is_compilation, &mfi, dir_id);
		  spotify_uri_register(track.uri);

		  cache_artwork_ping(track.uri, album.mtime, 0);

		  free_mfi(&mfi, 1);

		  if (spotify_saved_plid)
		    db_pl_add_item_bypath(spotify_saved_plid, track.uri);
		}
	    }

	  db_transaction_end();

	  count++;
	  if (count >= request.total || (count % 10 == 0))
	    DPRINTF(E_LOG, L_SPOTIFY, "Scanned %d of %d saved albums\n", count, request.total);
	}
    }

  spotifywebapi_request_end(&request);

  return 0;
}

/* Thread: library */
static int
scan_playlisttracks(struct spotify_playlist *playlist, int plid)
{
  cfg_t *spotify_cfg;
  bool artist_override;
  bool album_override;
  struct spotify_request request;
  struct spotify_track track;
  struct media_file_info mfi;
  int dir_id;

  memset(&request, 0, sizeof(struct spotify_request));

  spotify_cfg = cfg_getsec(cfg, "spotify");
  artist_override = cfg_getbool(spotify_cfg, "artist_override");
  album_override = cfg_getbool(spotify_cfg, "album_override");

  while (0 == spotifywebapi_request_next(&request, playlist->tracks_href))
    {
      db_transaction_begin();

//      DPRINTF(E_DBG, L_SPOTIFY, "Playlist tracks\n%s\n", request.response_body);
      while (0 == spotifywebapi_playlisttracks_fetch(&request, &track))
	{
	  DPRINTF(E_DBG, L_SPOTIFY, "Got playlist track: '%s' (%s) \n", track.name, track.uri);

	  if (track.uri)
	    {
	      dir_id = prepare_directories(track.album_artist, track.album);

	      memset(&mfi, 0, sizeof(struct media_file_info));
	      map_track_to_mfi(&track, &mfi);

	      track.is_compilation = (track.is_compilation || artist_override);
	      if (album_override)
		{
		  free(mfi.album);
		  mfi.album = strdup(playlist->name);
		}

	      library_process_media(track.uri, 1 /* TODO passing one prevents overwriting existing entries */, 0, DATA_KIND_SPOTIFY, 0, track.is_compilation, &mfi, dir_id);
	      spotify_uri_register(track.uri);

	      cache_artwork_ping(track.uri, 1, 0);

	      free_mfi(&mfi, 1);

	      db_pl_add_item_bypath(plid, track.uri);
	    }
	}

      db_transaction_end();
    }

  spotifywebapi_request_end(&request);

  return 0;
}

/* Thread: library */
static int
scan_playlists()
{
  struct spotify_request request;
  struct spotify_playlist playlist;
  char virtual_path[PATH_MAX];
  int plid;
  int count;
  int trackcount;

  count = 0;
  trackcount = 0;
  memset(&request, 0, sizeof(struct spotify_request));

  while (0 == spotifywebapi_request_next(&request, SPOTIFY_WEBAPI_SAVED_PLAYLISTS))
    {
      while (0 == spotifywebapi_playlists_fetch(&request, &playlist))
	{
	  DPRINTF(E_DBG, L_SPOTIFY, "Got playlist: '%s' with %d tracks (%s) \n", playlist.name, playlist.tracks_count, playlist.uri);

	  if (!playlist.uri || !playlist.name || playlist.tracks_count == 0)
	    {
	      DPRINTF(E_LOG, L_SPOTIFY, "Ignoring playlist '%s' with %d tracks (%s)\n", playlist.name, playlist.tracks_count, playlist.uri);
	      continue;
	    }

	  if (playlist.owner)
	    {
	      snprintf(virtual_path, PATH_MAX, "/spotify:/%s (%s)", playlist.name, playlist.owner);
	    }
	  else
	    {
	      snprintf(virtual_path, PATH_MAX, "/spotify:/%s", playlist.name);
	    }

	  db_transaction_begin();
	  plid = library_add_playlist_info(playlist.uri, playlist.name, virtual_path, PL_PLAIN, spotify_base_plid, DIR_SPOTIFY);
	  db_transaction_end();

	  if (plid > 0)
	    scan_playlisttracks(&playlist, plid);
	  else
	    DPRINTF(E_LOG, L_SPOTIFY, "Error adding playlist: '%s' (%s) \n", playlist.name, playlist.uri);

	  count++;
	  trackcount += playlist.tracks_count;
	  DPRINTF(E_LOG, L_SPOTIFY, "Scanned %d of %d saved playlists (%d tracks)\n", count, request.total, trackcount);
	}
    }

  spotifywebapi_request_end(&request);

  return 0;
}

/* Thread: library */
static int
scan_playlist(const char *uri)
{
  struct spotify_request request;
  struct spotify_playlist playlist;
  char virtual_path[PATH_MAX];
  int plid;

  memset(&request, 0, sizeof(struct spotify_request));

  if (0 == spotifywebapi_playlist_start(&request, uri, &playlist))
    {
      if (!playlist.uri)
	{
	  DPRINTF(E_LOG, L_SPOTIFY, "Got playlist with missing uri for path:: '%s'\n", uri);
	}
      else
	{
	  DPRINTF(E_LOG, L_SPOTIFY, "Saving playlist '%s' with %d tracks (%s) \n", playlist.name, playlist.tracks_count, playlist.uri);

	  if (playlist.owner)
	    {
	      snprintf(virtual_path, PATH_MAX, "/spotify:/%s (%s)", playlist.name, playlist.owner);
	    }
	  else
	    {
	      snprintf(virtual_path, PATH_MAX, "/spotify:/%s", playlist.name);
	    }

	  db_transaction_begin();
	  plid = library_add_playlist_info(playlist.uri, playlist.name, virtual_path, PL_PLAIN, spotify_base_plid, DIR_SPOTIFY);
	  db_transaction_end();

	  if (plid > 0)
	    scan_playlisttracks(&playlist, plid);
	  else
	    DPRINTF(E_LOG, L_SPOTIFY, "Error adding playlist: '%s' (%s) \n", playlist.name, playlist.uri);
	}
    }

  spotifywebapi_request_end(&request);

  return 0;
}

static void
create_saved_tracks_playlist()
{
  spotify_saved_plid = library_add_playlist_info("spotify:savedtracks", "Spotify Saved", "/spotify:/Spotify Saved", PL_PLAIN, spotify_base_plid, DIR_SPOTIFY);

  if (spotify_saved_plid <= 0)
    {
      DPRINTF(E_LOG, L_SPOTIFY, "Error adding playlist for saved tracks\n");
      spotify_saved_plid = 0;
    }
}

static void
create_base_playlist()
{
  cfg_t *spotify_cfg;
  int ret;

  spotify_base_plid = 0;
  spotify_cfg = cfg_getsec(cfg, "spotify");
  if (!cfg_getbool(spotify_cfg, "base_playlist_disable"))
    {
      ret = library_add_playlist_info("spotify:playlistfolder", "Spotify", NULL, PL_FOLDER, 0, 0);
      if (ret < 0)
	DPRINTF(E_LOG, L_SPOTIFY, "Error adding base playlist\n");
      else
	spotify_base_plid = ret;
    }
}

/* Thread: library */
static int
initscan()
{
  scanning = true;

  /* Refresh access token for the spotify webapi */
  spotify_access_token_valid = (0 == spotifywebapi_token_refresh());
  if (!spotify_access_token_valid)
    {
      DPRINTF(E_LOG, L_SPOTIFY, "Spotify webapi token refresh failed. "
	  "In order to use the web api, authorize forked-daapd to access "
	  "your saved tracks by visiting http://forked-daapd.local:3689/oauth\n");

      db_spotify_purge();
    }

  /*
   * Add playlist folder for all spotify playlists
   */
  create_base_playlist();

  spotify_saved_plid = 0;

  /*
   * Login to spotify needs to be done before scanning tracks from the web api.
   * (Scanned tracks need to be registered with libspotify for playback)
   */
  spotify_login(NULL);

  /*
   * Scan saved tracks from the web api
   */
  if (spotify_access_token_valid)
    {
      create_saved_tracks_playlist();
      scan_saved_albums();
      scan_playlists();
    }

  scanning = false;

  return 0;
}

/* Thread: library */
static int
rescan()
{
  scanning = true;

  create_base_playlist();

  /*
   * Scan saved tracks from the web api
   */
  if (spotify_access_token_valid)
    {
      create_saved_tracks_playlist();
      scan_saved_albums();
      scan_playlists();
    }
  else
    {
      db_transaction_begin();
      db_file_ping_bymatch("spotify:", 0);
      db_pl_ping_bymatch("spotify:", 0);
      db_directory_ping_bymatch("/spotify:");
      db_transaction_end();
    }

  scanning = false;

  return 0;
}

/* Thread: library */
static int
fullrescan()
{
  scanning = true;

  create_base_playlist();

  /*
   * Scan saved tracks from the web api
   */
  if (spotify_access_token_valid)
    {
      create_saved_tracks_playlist();
      scan_saved_albums();
      scan_playlists();
    }
  else
    {
      spotify_login(NULL);
    }

  scanning = false;

  return 0;
}

/* Thread: library */
static enum command_state
webapi_scan(void *arg, int *ret)
{
  *ret = rescan();
  return COMMAND_END;
}

/* Thread: library */
static enum command_state
webapi_pl_save(void *arg, int *ret)
{
  const char *uri = arg;

  *ret = scan_playlist(uri);
  return COMMAND_END;
}

/* Thread: library */
static enum command_state
webapi_pl_remove(void *arg, int *ret)
{
  const char *uri = arg;

  *ret = playlist_remove(uri);
  return COMMAND_END;
}

/* Thread: main */
int
spotify_init(void)
{
  cfg_t *spotify_cfg;
  sp_session *sp;
  sp_error err;
  int ret;

  spotify_access_token_valid = false;
  scanning = false;

  /* Initialize libspotify */
  g_libhandle = dlopen("libspotify.so", RTLD_LAZY);
  if (!g_libhandle)
    {
      DPRINTF(E_INFO, L_SPOTIFY, "libspotify.so not installed or not found\n");
      goto libspotify_fail;
    }

  ret = fptr_assign_all();
  if (ret < 0)
    goto assign_fail;

#ifdef HAVE_PIPE2
  ret = pipe2(g_notify_pipe, O_CLOEXEC);
#else
  ret = pipe(g_notify_pipe);
#endif
  if (ret < 0)
    {
      DPRINTF(E_LOG, L_SPOTIFY, "Could not notify command pipe: %s\n", strerror(errno));
      goto notify_fail;
    }

  evbase_spotify = event_base_new();
  if (!evbase_spotify)
    {
      DPRINTF(E_LOG, L_SPOTIFY, "Could not create an event base\n");
      goto evbase_fail;
    }

  g_notifyev = event_new(evbase_spotify, g_notify_pipe[0], EV_READ | EV_TIMEOUT, notify_cb, NULL);
  if (!g_notifyev)
    {
      DPRINTF(E_LOG, L_SPOTIFY, "Could not create notify event\n");
      goto evnew_fail;
    }

  event_add(g_notifyev, NULL);


  cmdbase = commands_base_new(evbase_spotify, exit_cb);
  if (!cmdbase)
    {
      DPRINTF(E_LOG, L_SPOTIFY, "Could not create command base\n");
      goto cmd_fail;
    }

  DPRINTF(E_INFO, L_SPOTIFY, "Spotify session init\n");

  spotify_cfg = cfg_getsec(cfg, "spotify");
  spconfig.settings_location = cfg_getstr(spotify_cfg, "settings_dir");
  spconfig.cache_location = cfg_getstr(spotify_cfg, "cache_dir");

  DPRINTF(E_DBG, L_SPOTIFY, "Creating Spotify session\n");
  err = fptr_sp_session_create(&spconfig, &sp);
  if (SP_ERROR_OK != err)
    {
      DPRINTF(E_LOG, L_SPOTIFY, "Could not create Spotify session: %s\n", fptr_sp_error_message(err));
      goto session_fail;
    }

  g_sess = sp;
  g_state = SPOTIFY_STATE_INACTIVE;

  switch (cfg_getint(spotify_cfg, "bitrate"))
    {
      case 1:
	fptr_sp_session_preferred_bitrate(g_sess, SP_BITRATE_96k);
	break;
      case 2:
	fptr_sp_session_preferred_bitrate(g_sess, SP_BITRATE_160k);
	break;
      case 3:
	fptr_sp_session_preferred_bitrate(g_sess, SP_BITRATE_320k);
	break;
    }

  /* Prepare audio buffer */
  g_audio_fifo = (audio_fifo_t *)malloc(sizeof(audio_fifo_t));
  if (!g_audio_fifo)
    {
      DPRINTF(E_LOG, L_SPOTIFY, "Out of memory for audio buffer\n");
      goto audio_fifo_fail;
    }
  TAILQ_INIT(&g_audio_fifo->q);
  g_audio_fifo->qlen = 0;
  CHECK_ERR(L_SPOTIFY, mutex_init(&g_audio_fifo->mutex));
  CHECK_ERR(L_SPOTIFY, pthread_cond_init(&g_audio_fifo->cond, NULL));

  CHECK_ERR(L_SPOTIFY, mutex_init(&login_lck));
  CHECK_ERR(L_SPOTIFY, pthread_cond_init(&login_cond, NULL));

  /* Spawn thread */
  ret = pthread_create(&tid_spotify, NULL, spotify, NULL);
  if (ret < 0)
    {
      DPRINTF(E_FATAL, L_SPOTIFY, "Could not spawn Spotify thread: %s\n", strerror(errno));
      goto thread_fail;
    }

#if defined(HAVE_PTHREAD_SETNAME_NP)
  pthread_setname_np(tid_spotify, "spotify");
#elif defined(HAVE_PTHREAD_SET_NAME_NP)
  pthread_set_name_np(tid_spotify, "spotify");
#endif

  DPRINTF(E_DBG, L_SPOTIFY, "Spotify init complete\n");
  return 0;

 thread_fail:
  CHECK_ERR(L_SPOTIFY, pthread_cond_destroy(&login_cond));
  CHECK_ERR(L_SPOTIFY, pthread_mutex_destroy(&login_lck));

  CHECK_ERR(L_SPOTIFY, pthread_cond_destroy(&g_audio_fifo->cond));
  CHECK_ERR(L_SPOTIFY, pthread_mutex_destroy(&g_audio_fifo->mutex));
  free(g_audio_fifo);  

 audio_fifo_fail:
  fptr_sp_session_release(g_sess);
  g_sess = NULL;
  
 session_fail:
 cmd_fail:
 evnew_fail:
  commands_base_free(cmdbase);
  event_base_free(evbase_spotify);
  evbase_spotify = NULL;

 evbase_fail:
  close(g_notify_pipe[0]);
  close(g_notify_pipe[1]);

 notify_fail:
 assign_fail:
  dlclose(g_libhandle);
  g_libhandle = NULL;

 libspotify_fail:
  return -1;
}

void
spotify_deinit(void)
{
  int ret;

  if (!g_libhandle)
    return;

  /* Send exit signal to thread (if active) */
  if (g_state != SPOTIFY_STATE_INACTIVE)
    {
      commands_base_destroy(cmdbase);
      g_state = SPOTIFY_STATE_INACTIVE;

      ret = pthread_join(tid_spotify, NULL);
      if (ret != 0)
	{
	  DPRINTF(E_FATAL, L_SPOTIFY, "Could not join Spotify thread: %s\n", strerror(errno));
	  return;
	}
    }

  /* Release session */
  fptr_sp_session_release(g_sess);

  /* Free event base (should free events too) */
  event_base_free(evbase_spotify);

  /* Close pipes */
  close(g_notify_pipe[0]);
  close(g_notify_pipe[1]);

  /* Destroy locks */
  CHECK_ERR(L_SPOTIFY, pthread_cond_destroy(&login_cond));
  CHECK_ERR(L_SPOTIFY, pthread_mutex_destroy(&login_lck));

  /* Clear audio fifo */
  CHECK_ERR(L_SPOTIFY, pthread_cond_destroy(&g_audio_fifo->cond));
  CHECK_ERR(L_SPOTIFY, pthread_mutex_destroy(&g_audio_fifo->mutex));
  free(g_audio_fifo);

  /* Release libspotify handle */
  dlclose(g_libhandle);
}

struct library_source spotifyscanner =
{
  .name = "spotifyscanner",
  .disabled = 0,
  .init = spotify_init,
  .deinit = spotify_deinit,
  .rescan = rescan,
  .initscan = initscan,
  .fullrescan = fullrescan,
};<|MERGE_RESOLUTION|>--- conflicted
+++ resolved
@@ -2044,12 +2044,7 @@
 spotify_oauth_callback(struct evbuffer *evbuf, struct evkeyvalq *param, const char *redirect_uri)
 {
   const char *code;
-<<<<<<< HEAD
   const char *err = "";
-  int total;
-=======
-  const char *err;
->>>>>>> e092a9ff
   int ret;
 
   code = evhttp_find_header(param, "code");
